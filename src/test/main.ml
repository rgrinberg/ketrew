--- conflicted
+++ resolved
@@ -128,148 +128,6 @@
     end
 
 end
-
-<<<<<<< HEAD
-let mini_db_test () =
-  Lwt_main.run begin
-    let module DB = Ketrew_database in
-    Test.new_db_file ()
-    >>= fun db_file ->
-    DB.load db_file
-    >>= fun db ->
-    DB.get db ~key:"k"
-    >>= fun res ->
-    begin match res with
-    | None -> return ()
-    | Some v -> Test.fail (fmt "key k got %S" v); return ()
-    end
-    >>= fun () ->
-    begin DB.act db DB.(seq [ is_not_set "k"; set ~key:"k" "V" ])
-      >>= function
-      | `Done -> return ()
-      | `Not_done -> Test.fail "seq 1 not done"; return ()
-    end
-    >>= fun () ->
-    let check_k current_db =
-      begin DB.get current_db ~key:"k" >>= function
-        | Some v when v = "V" -> return ()
-        | None -> Test.fail (fmt "get k got None"); return ()
-        | Some v -> Test.fail (fmt "get k got %S" v); return ()
-      end
-    in
-    check_k db >>= fun () ->
-    DB.close db >>= fun () ->
-    DB.load db_file
-    >>= fun db2 ->
-    check_k db2 >>= fun () ->
-    begin DB.act db2 DB.(seq [contains ~key:"k" "V"])
-      >>= function
-      | `Done -> return ()
-      | `Not_done -> Test.fail "seq 2 not done"; return ()
-    end
-    >>= fun () ->
-    (* Transaction that fails: *)
-    begin DB.act db2 DB.(seq [
-        set ~key:"k2" "vvv";
-        set ~collection:"c3" ~key:"k3" "vvv";
-        set ~key:"k2" "uuu";
-        contains ~key:"k" "u"])
-      >>= function
-      | `Not_done -> return ()
-      | `Done -> Test.fail "seq 3 done"; return ()
-    end
-    >>= fun () ->
-    (* Transaction that succeeds: *)
-    begin DB.act db2 DB.(seq [
-        is_not_set "k2";
-        set ~key:"k2" "vvv";
-        contains ~key:"k2" "vvv";
-        set ~key:"k2" "uuu";
-        contains ~key:"k" "V";
-        contains ~key:"k2" "uuu";
-        unset "k2";
-        is_not_set "k2";
-      ])
-      >>= function
-      | `Done -> return ()
-      | `Not_done -> Test.fail "seq 4 not done"; return ()
-    end
-    >>= fun () ->
-    (* Transations that fail hard: *)
-    let test_with_debug_artificial_failure name f =
-      DB.Debug.(global_debug := f "k2");
-      begin
-        Lwt.catch (fun () ->
-            DB.act db2 DB.(seq [
-                set ~key:"k2" "rrr";
-                set ~key:"k2" "uuu";
-                unset "k2";
-              ])
-            >>< function
-            | _ -> Test.fail (fmt "seq %s not exn" name); return ())
-          (fun e -> return ())
-      end
-      >>= fun () ->
-      DB.Debug.(global_debug := No);
-      (* We should be like end of seq 6 *)
-      begin DB.act db2 DB.(seq [
-          is_not_set "k2";
-          set ~collection:"c3" ~key:"k3" "uuu";
-          unset ~collection:"c3" "k3";
-          unset ~collection:"c3" "k3";
-        ])
-        >>= function
-        | `Done -> return ()
-        | `Not_done -> Test.fail (fmt "seq %s+1 not done" name); return ()
-      end
-    in
-    test_with_debug_artificial_failure "After_write"
-      (fun k -> DB.Debug.After_write k)
-    >>= fun () ->
-
-    test_with_debug_artificial_failure "After_git_add"
-      (fun k -> DB.Debug.After_git_add k)
-    >>= fun () ->
-    test_with_debug_artificial_failure "After_git_rm"
-      (fun k -> DB.Debug.After_git_rm k)
-    >>= fun () ->
-    let check_collection collection result =
-      let check r =
-        let sort = List.sort ~cmp:String.compare in
-        sort r = sort result in
-      DB.get_all db2 ~collection
-      >>= function
-      | r when check r -> return ()
-      | other ->
-        Test.fail (fmt "Collection test: in %S  \nexpecting [%s]  \ngot [%s]"
-                     collection (String.concat ~sep:", " result)
-                     (String.concat ~sep:", " other));
-        return ()
-    in
-    check_collection "" [] >>= fun () ->
-    check_collection "aslkdj" [] >>= fun () ->
-    check_collection "c3" [] >>= fun () ->
-    let collection = "c3" in
-    DB.act db2 DB.(seq [set ~collection ~key:"k1" "v1";
-                        set ~collection ~key:"k2" "v2"])
-    >>= fun _ ->
-    check_collection collection ["v1"; "v2"] >>= fun () ->
-    let collection = "c4" in
-    DB.act db2 DB.(seq [set ~collection ~key:"k1" "v1";
-                        set ~collection ~key:"k2" "v2"])
-    >>= fun _ ->
-    check_collection collection ["v1"; "v2"] >>= fun () ->
-    (* check_collection "c3" ["sld"] >>= fun () -> *)
-
-    return ()
-  end
-  |> function
-  | `Ok () -> ()
-  | `Error e ->
-    Log.(s "mini_db_test: ERROR:  " % s (Ketrew_error.to_string e) @ error);
-    Test.fail "mini_db_test ends with error"
-=======
->>>>>>> 2ff450b5
 
 let test_0 () =
   Lwt_main.run begin
